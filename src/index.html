<!DOCTYPE html>
	<head>
		<meta http-equiv="Content-Type" content="text/html; charset=UTF-8" />
		<script defer type="text/javascript" src="lib/vue.js"></script>
		<script defer type="text/javascript" src="lib/three.js"></script>
		<script defer type="text/javascript" src="app.js"></script>
		<link rel="stylesheet" type="text/css" href="app.css"/>
		<title>wow.export</title>
	</head>
	<body>
		<div id="logo-background"></div>
		<div id="container" v-cloak>
			<div id="header" :class="{ shadowed: toast !== null }">
				<div id="logo">wow.export</div>
				<div id="nav">
					<template v-if="!!screen && screen.startsWith('tab-')">
						<div class="option" id="nav-models" @click="setScreen('tab-models')">Models</div>
						<div class="option" id="nav-textures" @click="setScreen('tab-textures')">Textures</div>
						<div class="option" id="nav-sounds" @click="setScreen('tab-sounds')">Audio</div>
						<div class="option" id="nav-videos" @click="setScreen('tab-video')">Videos</div>
						<div class="option" id="nav-maps" @click="setScreen('tab-maps')">Maps</div>
					</template>
					<div v-if="!isBusy" id="nav-right">
						<div title="Blender Add-On" class="option" id="nav-blender" @click="setScreen('blender', true)"></div>
						<div v-if="!!casc" title="Restart" class="option" id="nav-reload" @click="restartApplication"></div>
						<div id="nav-settings" title="Settings" class="option" @click="setScreen('config', true)"></div>
						<div id="nav-changes" title="Changelog" class="option" @click="setScreen('changelog', true)"></div>
						<div id="nav-log" title="View Log" class="option" @click="openRuntimeLog"></div>
					</div>
				</div>
			</div>
			<div id="drop-overlay" v-if="!!fileDropPrompt">
				» {{ fileDropPrompt }} «
			</div>
			<div id="content">
				<div id="loading" v-if="screen === 'loading'">
					<div id="loading-background"></div>
					<div id="loading-icon"></div>
					<span id="loading-title">{{ loadingTitle }}</span>
					<span id="loading-progress">{{ loadingProgress }}</span>
					<div id="loading-bar">
						<div :style="{ width: (loadPct * 100) + '%' }"></div>
					</div>
				</div>
				<div id="changelog" v-if="screen === 'changelog'">
					<h1>Changelog</h1>
					<pre id="changelog-text">Loading changelog...</pre>
					<input type="button" value="Go Back" @click="showPreviousScreen"/>
				</div>
				<div id="blender-info" v-if="screen === 'blender'">
					<div id="blender-info-header">
						<h1>Installing the wow.export Add-on for Blender 2.8+</h1>
						<p>Blender users can make use of our special importer add-on which makes importing advanced objects as simple as a single click. WMO objects are imported with any exported doodad sets included. ADT map tiles are imported complete with all WMOs and doodads positioned as they would be in-game.</p>
					</div>
					<div id="blender-info-buttons">
						<input type="button" value="Install Automatically (Recommended)" @click="installBlenderAddon" :class="{ disabled: isBusy }"/>
						<input type="button" value="Install Manually (Advanced)" @click="openBlenderAddonFolder"/>
						<input type="button" value="Go Back" @click="showPreviousScreen"/>
					</div>
				</div>
				<div id="config" v-if="screen === 'config'" :class="{ toastgap: toast !== null }">
					<div>
						<h1>Export Directory</h1>
						<p>Local directory where files will be exported to.</p>
						<file-field v-model="configEdit.exportDirectory"></file-field>
					</div>
					<div>
						<h1>Enable Shared Textures</h1>
						<p>If enabled, exported textures will be exported to their own path rather than with their parent.</p>
						<p>This dramatically reduces disk space used by not duplicating textures.</p>
						<label class="ui-checkbox">
							<input type="checkbox" v-model="configEdit.enableSharedTextures"/>
							<span>Enable</span>
						</label>
					</div>
					<div>
<<<<<<< HEAD
						<h1>Enable character customization (requires restart)</h1>
						<p>If enabled, will enable work-in-progress support for Shadowlands character customization.</p>
						<label class="ui-checkbox">
							<input type="checkbox" v-model="configEdit.enableCharacterCustomization" />
=======
						<h1>Strip Whitespace From Export Paths</h1>
						<p>If enabled, whitespace will be removed from exported paths.</p>
						<p>Enable this option if your 3D software does not support whitespace in paths.</p>
						<label class="ui-checkbox">
							<input type="checkbox" v-model="configEdit.removePathSpaces"/>
>>>>>>> e6b1dde0
							<span>Enable</span>
						</label>
					</div>
					<div>
						<h1>Use Absolute MTL Paths</h1>
						<p>If enabled, MTL files will contain absolute textures paths rather than relative ones.</p>
						<p>This will cause issues when sharing exported models between computers.</p>
						<p>Enable this option if you are having issues importing models in Cinema 4D with Shared Textures enabled.</p>
						<label class="ui-checkbox">
							<input type="checkbox" v-model="configEdit.enableAbsoluteMTLPaths"/>
							<span>Enable</span>
						</label>
					</div>
					<div>
						<h1>Use Absolute Model Placement Paths</h1>
						<p>If enabled, paths inside model placement files (CSV) will contain absolute paths rather than relative ones.</p>
						<p>This will cause issues when sharing exported models between computers.</p>
						<label class="ui-checkbox">
							<input type="checkbox" v-model="configEdit.enableAbsoluteCSVPaths"/>
							<span>Enable</span>
						</label>
					</div>
					<div>
						<h1>CASC Locale</h1>
						<p>Which locale to use for file reading. This only affects game files.</p>
						<p>This should match the locale of your client when using local installations.</p>
						<menu-button class="spaced" :dropdown="true" :label="'%s'" :display-names="availableLocale.names" :options="availableLocaleKeys" :default="selectedLocaleKey" @change="configEdit.cascLocale = availableLocale.flags[$event]"></menu-button>
					</div>
					<div>
						<h1>Export Model Collision</h1>
						<p>If enabled, M2 models exported as OBJ will also have their collision exported into a .phys.obj file.</p>
						<label class="ui-checkbox">
							<input type="checkbox" v-model="configEdit.modelsExportCollision"/>
							<span>Enable</span>
						</label>
					</div>
					<div>
						<h1>Export Model Meta Data</h1>
						<p>If enabled, M2 models exported as OBJ will also have meta data exported into a .json file.</p>
						<label class="ui-checkbox">
							<input type="checkbox" v-model="configEdit.modelsExportMeta"/>
							<span>Enable</span>
						</label>
					</div>
					<div>
						<h1>Always Overwrite Existing Files (Recommended)</h1>
						<p>When exporting, files will always be written to disk even if they exist.</p>
						<p>Disabling this can speed up exporting, but may lead to issues between versions.</p>
						<label class="ui-checkbox">
							<input type="checkbox" v-model="configEdit.overwriteFiles"/>
							<span>Enable</span>
						</label>
					</div>
					<div>
						<h1>Regular Expression Filtering (Advanced)</h1>
						<p>Allows use of regular expressions in filtering lists.</p>
						<label class="ui-checkbox">
							<input type="checkbox" v-model="configEdit.regexFilters"/>
							<span>Enable</span>
						</label>
					</div>
					<div>
						<h1>Copy File Directories</h1>
						<p>By default, using CTRL + C on a file list in wow.export will copy the paths to your clipboard.</p>
						<p>If you enable this, only the directories of the selected paths will be copied.</p>
						<label class="ui-checkbox">
							<input type="checkbox" v-model="configEdit.copyFileDirectories"/>
							<span>Enable</span>
						</label>
					</div>
					<div>
						<h1>Map Texture Split Threshold</h1>
						<p>Defines the texture size at which map textures are split.</p>
						<input type="number" v-model.number="configEdit.mapTextureSplitThreshold"/>
					</div>
					<div>
						<h1>Cache Expiry</h1>
						<p>After how many days of inactivity is cached data deleted. Setting to zero disables cache clean-up (not recommended).</p>
						<input type="number" v-model.number="configEdit.cacheExpiry"/>
					</div>
					<div>
						<h1>Manually Clear Cache (Requires Restart)</h1>
						<p>While housekeeping on the cache is mostly automatic, sometimes clearing manually can resolve issues.</p>
						<input type="button" class="spaced" :value="'Clear Cache (' + cacheSizeFormatted + ')'" @click="click('cache-clear', $event)" :class="{ disabled: isBusy }"/>
					</div>
					<div>
						<h1>Encryption Keys</h1>
						<p>Remote URL used to update keys for encrypted files.</p>
						<input type="text" v-model.trim="configEdit.tactKeysURL"/>
					</div>
					<div>
						<h1>Add Encryption Key</h1>
						<p>Manually add a BLTE encryption key.</p>
						<input type="text" width="140" v-model.trim="userInputTactKeyName" maxlength="16" placeholder="e.g 8F4098E2470FE0C8"/>
						<input type="text" width="280" v-model.trim="userInputTactKey" maxlength="32" placeholder="e.g AA718D1F1A23078D49AD0C606A72F3D5"/>
						<input type="button" value="Add" @click="click('tact-key', $event)"/>
					</div>
					<div>
						<h1>Listfile Source</h1>
						<p>Remote URL or local path used for updating the CASC listfile. (Must use same format)</p>
						<input type="text" v-model.trim="configEdit.listfileURL"/>
					</div>
					<div>
						<h1>Listfile Update Frequency</h1>
						<p>How often (in days) the listfile is updated. Set to zero to always re-download the listfile.</p>
						<input type="number" v-model.number="configEdit.listfileCacheRefresh"/>
					</div>
					<div>
						<h1>Data Table Definition Repository</h1>
						<p>Remote URL used to update DBD definitions. (Must use same format)</p>
						<input type="text" v-model.trim="configEdit.dbdURL"/>
					</div>
				</div>
				<div id="toast" v-if="toast" :class="toast.type">
					{{ toast.message }}
					<span v-for="(func, label) in toast.options" @click="handleToastOptionClick(func)">{{ label }}</span>
					<div class="close" v-if="toast.closable" @click="hideToast"></div>
				</div>
				<keep-alive>
					<div class="tab list-tab" id="tab-textures" v-if="screen === 'tab-textures'">
						<div class="list-container">
							<listbox :selection="selectionTextures" :items="listfileTextures" :filter="userInputFilterTextures" :keyinput="true" :regex="config.regexFilters" :copydir="config.copyFileDirectories"></listbox>
						</div>
						<div class="filter">
							<input type="text" v-model="userInputFilterTextures" placeholder="Filter textures..."/>
						</div>
						<div class="preview-container">
							<div class="preview-background" id="texture-preview" :style="{ 'max-width': texturePreviewWidth + 'px', 'max-height': texturePreviewHeight + 'px' }">
								<div :style="{ 'background-image': 'url(' + texturePreviewURL + ')' }"></div>
							</div>
						</div>
						<div class="preview-controls">
							<label class="ui-checkbox">
								<input type="checkbox" v-model="config.exportTextureAlpha"/>
								<span>Transparency</span>
							</label>
							<menu-button :label="'Export as %s'" :options="['PNG', 'BLP']" :default="config.exportTextureFormat" @change="config.exportTextureFormat = $event" class="upward" :disabled="isBusy" @click="click('export-texture', $event)"></menu-button>
						</div>
					</div>
				</keep-alive>
				<keep-alive>
					<div class="tab list-tab" id="tab-maps" v-if="screen === 'tab-maps'">
						<div class="list-container">
							<listbox id="listbox-maps" :selection="selectionMaps" :items="mapViewerMaps" :filter="userInputFilterMaps" :keyinput="true" :single="true" :regex="config.regexFilters" :copydir="config.copyFileDirectories"></listbox>
						</div>
						<div class="filter">
							<input type="text" v-model="userInputFilterMaps" placeholder="Filter maps..."/>
						</div>
						<map-viewer :map="mapViewerSelectedMap" :loader="mapViewerTileLoader" :tile-size="512" :zoom="10" :mask="mapViewerChunkMask" :selection="mapViewerSelection"></map-viewer>
						<div class="spaced-preview-controls">
							<input type="button" value="Export Global WMO" @click="click('export-map-wmo', $event)" :class="{ disabled: isBusy || !mapViewerHasWorldModel }"/>
							<input type="button" :value="mapViewerSelection.length > 0 ? ('Export ' + mapViewerSelection.length + ' Tiles') : 'Export Tiles'" @click="click('export-map', $event)" :class="{ disabled: isBusy}"/>
							<input type="button" :value="config.mapsShowSidebar ? 'Hide Controls' : 'Show Controls'" @click="config.mapsShowSidebar = !config.mapsShowSidebar"/>
						</div>

						<div id="maps-sidebar" class="sidebar" v-if="config.mapsShowSidebar">
							<span class="header">Export Options</span>
							<label class="ui-checkbox" title="Include WMO objects (large objects such as buildings)">
								<input type="checkbox" v-model="config.mapsIncludeWMO"/>
								<span>Export WMO</span>
							</label>
							<label class="ui-checkbox" v-if="config.mapsIncludeWMO" title="Include objects inside WMOs (interior decorations)">
								<input type="checkbox" v-model="config.mapsIncludeWMOSets"/>
								<span>Export WMO Sets</span>
							</label>
							<label class="ui-checkbox" title="Export M2 objects on this tile (smaller objects such as trees)">
								<input type="checkbox" v-model="config.mapsIncludeM2"/>
								<span>Export M2</span>
							</label>
							<label class="ui-checkbox" title="Export foliage used on this tile (grass, etc)">
								<input type="checkbox" v-model="config.mapsIncludeFoliage"/>
								<span>Export Foliage</span>
							</label>
							<label class="ui-checkbox" title="Export client-side interactable objects (signs, banners, etc)">
								<input type="checkbox" v-model="config.mapsIncludeGameObjects"/>
								<span>Export G-Objects</span>
							</label>
							<label class="ui-checkbox" title="Include terrain holes for WMOs">
								<input type="checkbox" v-model="config.mapsIncludeHoles"/>
								<span>Include Holes</span>
							</label>
							<span class="header">Terrain Texture Quality</span>
							<menu-button :label="'%s'" :options="[-1, 0, 512, 1024, 4096, 8192, 16384]" :display-names="['Alpha Maps', 'None', 'Minimap (512)', 'Low (1k)', 'Medium (4k)', 'High (8k)', 'Ultra (16k)']" :default="config.exportMapQuality" @change="config.exportMapQuality = $event" :disabled="isBusy" :dropdown="true"></menu-button>
						</div>
					</div>
				</keep-alive>
				<keep-alive>
					<div class="tab list-tab" id="tab-models" v-if="screen === 'tab-models'">
						<div class="list-container">
							<listbox :selection="selectionModels" :items="listfileModels" :filter="userInputFilterModels" :keyinput="true" :regex="config.regexFilters" :copydir="config.copyFileDirectories"></listbox>
						</div>
						<div class="filter">
							<input type="text" v-model="userInputFilterModels" placeholder="Filter models..."/>
						</div>
						<div class="preview-container">
							<div class="preview-background" id="model-preview">
								<model-viewer :context="modelViewerContext"></model-viewer>
							</div>
						</div>
						<div class="preview-controls">
							<menu-button :label="'Export as %s'" :options="['OBJ', 'PNG', 'RAW']" :display-names="['OBJ', 'PNG (Preview Only)', 'M2 / WMO (Raw)']" :default="config.exportModelFormat" @change="config.exportModelFormat = $event" class="upward" :disabled="isBusy" @click="click('export-model', $event)"></menu-button>
							<input id="sidebar-button" type="button" :value="config.modelsShowSidebar ? 'Hide Controls' : 'Show Controls'" @click="config.modelsShowSidebar = !config.modelsShowSidebar"/>
						</div>
						<div id="model-sidebar" class="sidebar" v-if="config.modelsShowSidebar">
							<span class="header">Listing</span>
							<label class="ui-checkbox" title="Include M2 objects in the list">
								<input type="checkbox" v-model="config.modelsShowM2"/>
								<span>Show M2</span>
							</label>
							<label class="ui-checkbox" title="Include WMO objects in the list">
								<input type="checkbox" v-model="config.modelsShowWMO"/>
								<span>Show WMO</span>
							</label>
							<span class="header">Preview</span>
							<label class="ui-checkbox" title="Automatically preview a model when selecting it">
								<input type="checkbox" v-model="config.modelsAutoPreview"/>
								<span>Auto Preview</span>
							</label>
							<label class="ui-checkbox" title="Automatically adjust camera when selecting a new model">
								<input type="checkbox" v-model="modelViewerAutoAdjust"/>
								<span>Auto Camera</span>
							</label>
							<span class="header">Export</span>
							<label class="ui-checkbox" title="Include alpha channel in exported model textures">
								<input type="checkbox" v-model="config.modelsIncludeAlpha"/>
								<span>Texture Alpha</span>
							</label>
							<template v-if="config.exportModelFormat === 'RAW'">
								<label class="ui-checkbox" title="Export raw .skin files with M2 exports">
									<input type="checkbox" v-model="config.modelsExportSkin"/>
									<span>Export .skin files</span>
								</label>
							</template>
							<template v-if="modelViewerActiveType === 'm2'">
								<span class="header">Geosets</span>
								<checkboxlist :items="modelViewerGeosets"></checkboxlist>
								<div class="list-toggles">
									<a @click="setAllGeosets(true)">Enable All</a> / <a @click="setAllGeosets(false)">Disable All</a>
								</div>
								<div id="mvSkins" v-if="modelViewerShowSkins">
									<span class="header">Skins</span>
									<listboxb :items="modelViewerSkins" :selection="modelViewerSkinsSelection" :single="true"></listbox>
								</div>
								<div id="chrCust" v-if="modelViewerShowChrCust">
									<span class="header">Customization Options</span>
									<b style='color: red'>Work in progress!</b>
									<listboxb :items="modelViewerChrCustCategories" :selection="modelViewerSelectedChrCustCategory" :single="true"></listboxb>
									<span class="header">Customization Choices</span>
									<listboxb :items="modelViewerChrCustChoices" :selection="modelViewerSelectedChrCustChoice" :single="true"></listboxb>
								</div>
							</template>
							<template v-if="modelViewerActiveType === 'wmo'">
								<span class="header">WMO Groups</span>
								<checkboxlist :items="modelViewerWMOGroups"></checkboxlist>
								<div class="list-toggles">
									<a @click="setAllWMOGroups(true)">Enable All</a> / <a @click="setAllWMOGroups(false)">Disable All</a>
								</div>
								<span class="header">Doodad Sets</span>
								<checkboxlist :items="modelViewerWMOSets"></checkboxlist>
							</template>
						</div>
					</div>
				</keep-alive>
				<keep-alive>
					<div class="tab list-tab" id="tab-video" v-if="screen === 'tab-video'">
						<div class="list-container">
							<listbox :selection="selectionVideos" :items="listfileVideos" :filter="userInputFilterVideos" :keyinput="true" :regex="config.regexFilters" :copydir="config.copyFileDirectories"></listbox>
						</div>
						<div class="filter">
							<input type="text" v-model="userInputFilterVideos" placeholder="Filter videos..."/>
							<input type="button" value="Export Selected" @click="click('export-video', $event)" :class="{ disabled: isBusy }"/>
						</div>
					</div>
				</keep-alive>
				<keep-alive>
					<div class="tab list-tab" id="tab-sounds" v-if="screen === 'tab-sounds'">
						<div class="list-container">
							<listbox :selection="selectionSounds" :items="listfileSounds" :filter="userInputFilterSounds" :keyinput="true" :regex="config.regexFilters" :copydir="config.copyFileDirectories"></listbox>
						</div>
						<div class="filter">
							<input type="text" v-model="userInputFilterSounds" placeholder="Filter sound files..."/>
						</div>
						<div id="sound-player">
							<div id="sound-player-anim" :style="{ 'animation-play-state': soundPlayerState ? 'running' : 'paused' }"></div>
							<div id="sound-player-controls">
								<div id="sound-player-info">
									<span>{{ soundPlayerSeekFormatted }}</span>
									<span class="title">{{ soundPlayerTitle }}</span>
									<span>{{ soundPlayerDurationFormatted }}</span>
								</div>
								<slider id="slider-seek" v-model="soundPlayerSeek" @input="emit('click-sound-seek', $event)"></slider>
								<div class="buttons">
									<input type="button" :value="soundPlayerState ? '&#xf04c' : '&#xf04b'" @click="click('sound-toggle', $event)"/>
									<slider id="slider-volume" v-model="config.soundPlayerVolume"></slider>
								</div>
							</div>
						</div>
						<div class="preview-controls">
							<label class="ui-checkbox">
								<input type="checkbox" v-model="config.soundPlayerLoop"/>
								<span>Loop</span>
							</label>
							<label class="ui-checkbox">
								<input type="checkbox" v-model="config.soundPlayerAutoPlay"/>
								<span>Autoplay</span>
							</label>
							<input type="button" value="Export Selected" @click="click('export-sound', $event)" :class="{ disabled: isBusy }"/>
						</div>
					</div>
				</keep-alive>
				<div id="source-select" v-if="screen === 'source-select'">
					<div id="source-local" :class="{ disabled: !!availableLocalBuilds }" @click="click('source-local', $event)">
						<template v-if="availableLocalBuilds">
							<div class="source-builds">
								<span>Select Build</span>
								<input v-for="(build, i) in availableLocalBuilds" @click.stop="click('source-build', $event, i)" :class="{ disabled: isBusy }" type="button" :value="build"/>
								<span @click.stop="availableLocalBuilds = null" class="link">Cancel</span>
							</div>
						</template>
						<template v-else>
							<div class="source-icon"></div>
							<div class="source-text">
								Open Local Installation
								<span>(Recommended)</span>
								<ul id="source-recent" v-if="config.recentLocal && config.recentLocal.length > 0">
									<li>Recent</li>
									<li v-for="entry in config.recentLocal" class="link" @click.stop="click('source-local-recent', $event, entry)">{{ entry.path }} ({{ getProductTag(entry.product) }})</li>
								</ul>
							</div>
						</template>
					</div>
					<div id="source-remote" :class="{ disabled: !!availableRemoteBuilds }" @click="click('source-remote', $event)">
						<template v-if="availableRemoteBuilds">
							<div class="source-builds">
								<span>Select Build</span>
								<input v-for="(build, i) in availableRemoteBuilds" @click.stop="click('source-build', $event, i)" :class="{ disabled: isBusy }" type="button" :value="build"/>
								<span @click.stop="availableRemoteBuilds = null" class="link">Cancel</span>
							</div>
						</template>
						<template v-else>
							<div class="source-icon"></div>
							<div class="source-text">
								Use Blizzard CDN
								<ul id="source-cdn">
									<li v-for="region in cdnRegions" :class="{ selected: selectedCDNRegion === region }" @click.stop="setSelectedCDN(region)">
										{{ region.tag.toUpperCase() }}
										<span v-if="region.delay !== null">{{ region.delay < 0 ? 'N/A' : region.delay + 'ms' }}</span>
									</li>
								</ul>
							</div>
						</template>
					</div>
				</div>
			</div>
			<div id="footer">
				<template v-if="screen === 'config'">
					<div id="config-buttons">
						<input type="button" value="Discard" :class="{ disabled: isBusy }" @click="click('config-discard', $event)"/>
						<input type="button" value="Apply" :class="{ disabled: isBusy }" @click="click('config-apply', $event)"/>
						<input type="button" id="config-reset" value="Reset to Defaults" :class="{ disabled: isBusy }" @click="click('config-reset', $event)"/>
					</div>
				</template>
				<template v-else>
					<span id="footer-links">
						<a data-external="https://discord.gg/52mHpxC">Discord</a> - 
						<a data-external="https://patreon.com/Marlamin">Patreon</a> - 
						<a data-external="https://wow.tools/export/">About</a> - 
						<a data-external="https://github.com/Kruithne/wow.export">GitHub</a>
					</span>
					<span id="footer-copyright">
						World of Warcraft and related trademarks are registered trademarks of Blizzard Entertainment whom this application is not affiliated with.
					</span>
				</template>
			</div>
		</div>
		<noscript>
			<div id="crash-screen">
				<h1>Oh no! The kakapo has exploded...</h1>
				<div id="crash-screen-versions">
					<span id="crash-screen-version">???</span>
					<span id="crash-screen-flavour">???</span>
					<span id="crash-screen-build">???</span>
				</div>
				<div id="crash-screen-text">
					<span id="crash-screen-text-code">ERR_BROKEN:</span>
					<span id="crash-screen-text-message">Something went so terribly wrong that we don't even have an error message.</span>
				</div>
				<div class="form-tray">
					<input type="button" value="Report Issue" data-external="https://github.com/Kruithne/wow.export/issues"/>
					<input type="button" value="Get Help on Discord" data-external="https://discord.gg/52mHpxC"/>
					<input type="button" value="Restart Application" onclick="chrome.runtime.reload()"/>
				</div>
				<textarea id="crash-screen-log">No runtime log available.</textarea>
			</div>
		</noscript>
	</body>
</html><|MERGE_RESOLUTION|>--- conflicted
+++ resolved
@@ -1,485 +1,486 @@
-<!DOCTYPE html>
-	<head>
-		<meta http-equiv="Content-Type" content="text/html; charset=UTF-8" />
-		<script defer type="text/javascript" src="lib/vue.js"></script>
-		<script defer type="text/javascript" src="lib/three.js"></script>
-		<script defer type="text/javascript" src="app.js"></script>
-		<link rel="stylesheet" type="text/css" href="app.css"/>
-		<title>wow.export</title>
-	</head>
-	<body>
-		<div id="logo-background"></div>
-		<div id="container" v-cloak>
-			<div id="header" :class="{ shadowed: toast !== null }">
-				<div id="logo">wow.export</div>
-				<div id="nav">
-					<template v-if="!!screen && screen.startsWith('tab-')">
-						<div class="option" id="nav-models" @click="setScreen('tab-models')">Models</div>
-						<div class="option" id="nav-textures" @click="setScreen('tab-textures')">Textures</div>
-						<div class="option" id="nav-sounds" @click="setScreen('tab-sounds')">Audio</div>
-						<div class="option" id="nav-videos" @click="setScreen('tab-video')">Videos</div>
-						<div class="option" id="nav-maps" @click="setScreen('tab-maps')">Maps</div>
-					</template>
-					<div v-if="!isBusy" id="nav-right">
-						<div title="Blender Add-On" class="option" id="nav-blender" @click="setScreen('blender', true)"></div>
-						<div v-if="!!casc" title="Restart" class="option" id="nav-reload" @click="restartApplication"></div>
-						<div id="nav-settings" title="Settings" class="option" @click="setScreen('config', true)"></div>
-						<div id="nav-changes" title="Changelog" class="option" @click="setScreen('changelog', true)"></div>
-						<div id="nav-log" title="View Log" class="option" @click="openRuntimeLog"></div>
-					</div>
-				</div>
-			</div>
-			<div id="drop-overlay" v-if="!!fileDropPrompt">
-				» {{ fileDropPrompt }} «
-			</div>
-			<div id="content">
-				<div id="loading" v-if="screen === 'loading'">
-					<div id="loading-background"></div>
-					<div id="loading-icon"></div>
-					<span id="loading-title">{{ loadingTitle }}</span>
-					<span id="loading-progress">{{ loadingProgress }}</span>
-					<div id="loading-bar">
-						<div :style="{ width: (loadPct * 100) + '%' }"></div>
-					</div>
-				</div>
-				<div id="changelog" v-if="screen === 'changelog'">
-					<h1>Changelog</h1>
-					<pre id="changelog-text">Loading changelog...</pre>
-					<input type="button" value="Go Back" @click="showPreviousScreen"/>
-				</div>
-				<div id="blender-info" v-if="screen === 'blender'">
-					<div id="blender-info-header">
-						<h1>Installing the wow.export Add-on for Blender 2.8+</h1>
-						<p>Blender users can make use of our special importer add-on which makes importing advanced objects as simple as a single click. WMO objects are imported with any exported doodad sets included. ADT map tiles are imported complete with all WMOs and doodads positioned as they would be in-game.</p>
-					</div>
-					<div id="blender-info-buttons">
-						<input type="button" value="Install Automatically (Recommended)" @click="installBlenderAddon" :class="{ disabled: isBusy }"/>
-						<input type="button" value="Install Manually (Advanced)" @click="openBlenderAddonFolder"/>
-						<input type="button" value="Go Back" @click="showPreviousScreen"/>
-					</div>
-				</div>
-				<div id="config" v-if="screen === 'config'" :class="{ toastgap: toast !== null }">
-					<div>
-						<h1>Export Directory</h1>
-						<p>Local directory where files will be exported to.</p>
-						<file-field v-model="configEdit.exportDirectory"></file-field>
-					</div>
-					<div>
-						<h1>Enable Shared Textures</h1>
-						<p>If enabled, exported textures will be exported to their own path rather than with their parent.</p>
-						<p>This dramatically reduces disk space used by not duplicating textures.</p>
-						<label class="ui-checkbox">
-							<input type="checkbox" v-model="configEdit.enableSharedTextures"/>
-							<span>Enable</span>
-						</label>
-					</div>
-					<div>
-<<<<<<< HEAD
-						<h1>Enable character customization (requires restart)</h1>
-						<p>If enabled, will enable work-in-progress support for Shadowlands character customization.</p>
-						<label class="ui-checkbox">
-							<input type="checkbox" v-model="configEdit.enableCharacterCustomization" />
-=======
-						<h1>Strip Whitespace From Export Paths</h1>
-						<p>If enabled, whitespace will be removed from exported paths.</p>
-						<p>Enable this option if your 3D software does not support whitespace in paths.</p>
-						<label class="ui-checkbox">
-							<input type="checkbox" v-model="configEdit.removePathSpaces"/>
->>>>>>> e6b1dde0
-							<span>Enable</span>
-						</label>
-					</div>
-					<div>
-						<h1>Use Absolute MTL Paths</h1>
-						<p>If enabled, MTL files will contain absolute textures paths rather than relative ones.</p>
-						<p>This will cause issues when sharing exported models between computers.</p>
-						<p>Enable this option if you are having issues importing models in Cinema 4D with Shared Textures enabled.</p>
-						<label class="ui-checkbox">
-							<input type="checkbox" v-model="configEdit.enableAbsoluteMTLPaths"/>
-							<span>Enable</span>
-						</label>
-					</div>
-					<div>
-						<h1>Use Absolute Model Placement Paths</h1>
-						<p>If enabled, paths inside model placement files (CSV) will contain absolute paths rather than relative ones.</p>
-						<p>This will cause issues when sharing exported models between computers.</p>
-						<label class="ui-checkbox">
-							<input type="checkbox" v-model="configEdit.enableAbsoluteCSVPaths"/>
-							<span>Enable</span>
-						</label>
-					</div>
-					<div>
-						<h1>CASC Locale</h1>
-						<p>Which locale to use for file reading. This only affects game files.</p>
-						<p>This should match the locale of your client when using local installations.</p>
-						<menu-button class="spaced" :dropdown="true" :label="'%s'" :display-names="availableLocale.names" :options="availableLocaleKeys" :default="selectedLocaleKey" @change="configEdit.cascLocale = availableLocale.flags[$event]"></menu-button>
-					</div>
-					<div>
-						<h1>Export Model Collision</h1>
-						<p>If enabled, M2 models exported as OBJ will also have their collision exported into a .phys.obj file.</p>
-						<label class="ui-checkbox">
-							<input type="checkbox" v-model="configEdit.modelsExportCollision"/>
-							<span>Enable</span>
-						</label>
-					</div>
-					<div>
-						<h1>Export Model Meta Data</h1>
-						<p>If enabled, M2 models exported as OBJ will also have meta data exported into a .json file.</p>
-						<label class="ui-checkbox">
-							<input type="checkbox" v-model="configEdit.modelsExportMeta"/>
-							<span>Enable</span>
-						</label>
-					</div>
-					<div>
-						<h1>Always Overwrite Existing Files (Recommended)</h1>
-						<p>When exporting, files will always be written to disk even if they exist.</p>
-						<p>Disabling this can speed up exporting, but may lead to issues between versions.</p>
-						<label class="ui-checkbox">
-							<input type="checkbox" v-model="configEdit.overwriteFiles"/>
-							<span>Enable</span>
-						</label>
-					</div>
-					<div>
-						<h1>Regular Expression Filtering (Advanced)</h1>
-						<p>Allows use of regular expressions in filtering lists.</p>
-						<label class="ui-checkbox">
-							<input type="checkbox" v-model="configEdit.regexFilters"/>
-							<span>Enable</span>
-						</label>
-					</div>
-					<div>
-						<h1>Copy File Directories</h1>
-						<p>By default, using CTRL + C on a file list in wow.export will copy the paths to your clipboard.</p>
-						<p>If you enable this, only the directories of the selected paths will be copied.</p>
-						<label class="ui-checkbox">
-							<input type="checkbox" v-model="configEdit.copyFileDirectories"/>
-							<span>Enable</span>
-						</label>
-					</div>
-					<div>
-						<h1>Map Texture Split Threshold</h1>
-						<p>Defines the texture size at which map textures are split.</p>
-						<input type="number" v-model.number="configEdit.mapTextureSplitThreshold"/>
-					</div>
-					<div>
-						<h1>Cache Expiry</h1>
-						<p>After how many days of inactivity is cached data deleted. Setting to zero disables cache clean-up (not recommended).</p>
-						<input type="number" v-model.number="configEdit.cacheExpiry"/>
-					</div>
-					<div>
-						<h1>Manually Clear Cache (Requires Restart)</h1>
-						<p>While housekeeping on the cache is mostly automatic, sometimes clearing manually can resolve issues.</p>
-						<input type="button" class="spaced" :value="'Clear Cache (' + cacheSizeFormatted + ')'" @click="click('cache-clear', $event)" :class="{ disabled: isBusy }"/>
-					</div>
-					<div>
-						<h1>Encryption Keys</h1>
-						<p>Remote URL used to update keys for encrypted files.</p>
-						<input type="text" v-model.trim="configEdit.tactKeysURL"/>
-					</div>
-					<div>
-						<h1>Add Encryption Key</h1>
-						<p>Manually add a BLTE encryption key.</p>
-						<input type="text" width="140" v-model.trim="userInputTactKeyName" maxlength="16" placeholder="e.g 8F4098E2470FE0C8"/>
-						<input type="text" width="280" v-model.trim="userInputTactKey" maxlength="32" placeholder="e.g AA718D1F1A23078D49AD0C606A72F3D5"/>
-						<input type="button" value="Add" @click="click('tact-key', $event)"/>
-					</div>
-					<div>
-						<h1>Listfile Source</h1>
-						<p>Remote URL or local path used for updating the CASC listfile. (Must use same format)</p>
-						<input type="text" v-model.trim="configEdit.listfileURL"/>
-					</div>
-					<div>
-						<h1>Listfile Update Frequency</h1>
-						<p>How often (in days) the listfile is updated. Set to zero to always re-download the listfile.</p>
-						<input type="number" v-model.number="configEdit.listfileCacheRefresh"/>
-					</div>
-					<div>
-						<h1>Data Table Definition Repository</h1>
-						<p>Remote URL used to update DBD definitions. (Must use same format)</p>
-						<input type="text" v-model.trim="configEdit.dbdURL"/>
-					</div>
-				</div>
-				<div id="toast" v-if="toast" :class="toast.type">
-					{{ toast.message }}
-					<span v-for="(func, label) in toast.options" @click="handleToastOptionClick(func)">{{ label }}</span>
-					<div class="close" v-if="toast.closable" @click="hideToast"></div>
-				</div>
-				<keep-alive>
-					<div class="tab list-tab" id="tab-textures" v-if="screen === 'tab-textures'">
-						<div class="list-container">
-							<listbox :selection="selectionTextures" :items="listfileTextures" :filter="userInputFilterTextures" :keyinput="true" :regex="config.regexFilters" :copydir="config.copyFileDirectories"></listbox>
-						</div>
-						<div class="filter">
-							<input type="text" v-model="userInputFilterTextures" placeholder="Filter textures..."/>
-						</div>
-						<div class="preview-container">
-							<div class="preview-background" id="texture-preview" :style="{ 'max-width': texturePreviewWidth + 'px', 'max-height': texturePreviewHeight + 'px' }">
-								<div :style="{ 'background-image': 'url(' + texturePreviewURL + ')' }"></div>
-							</div>
-						</div>
-						<div class="preview-controls">
-							<label class="ui-checkbox">
-								<input type="checkbox" v-model="config.exportTextureAlpha"/>
-								<span>Transparency</span>
-							</label>
-							<menu-button :label="'Export as %s'" :options="['PNG', 'BLP']" :default="config.exportTextureFormat" @change="config.exportTextureFormat = $event" class="upward" :disabled="isBusy" @click="click('export-texture', $event)"></menu-button>
-						</div>
-					</div>
-				</keep-alive>
-				<keep-alive>
-					<div class="tab list-tab" id="tab-maps" v-if="screen === 'tab-maps'">
-						<div class="list-container">
-							<listbox id="listbox-maps" :selection="selectionMaps" :items="mapViewerMaps" :filter="userInputFilterMaps" :keyinput="true" :single="true" :regex="config.regexFilters" :copydir="config.copyFileDirectories"></listbox>
-						</div>
-						<div class="filter">
-							<input type="text" v-model="userInputFilterMaps" placeholder="Filter maps..."/>
-						</div>
-						<map-viewer :map="mapViewerSelectedMap" :loader="mapViewerTileLoader" :tile-size="512" :zoom="10" :mask="mapViewerChunkMask" :selection="mapViewerSelection"></map-viewer>
-						<div class="spaced-preview-controls">
-							<input type="button" value="Export Global WMO" @click="click('export-map-wmo', $event)" :class="{ disabled: isBusy || !mapViewerHasWorldModel }"/>
-							<input type="button" :value="mapViewerSelection.length > 0 ? ('Export ' + mapViewerSelection.length + ' Tiles') : 'Export Tiles'" @click="click('export-map', $event)" :class="{ disabled: isBusy}"/>
-							<input type="button" :value="config.mapsShowSidebar ? 'Hide Controls' : 'Show Controls'" @click="config.mapsShowSidebar = !config.mapsShowSidebar"/>
-						</div>
-
-						<div id="maps-sidebar" class="sidebar" v-if="config.mapsShowSidebar">
-							<span class="header">Export Options</span>
-							<label class="ui-checkbox" title="Include WMO objects (large objects such as buildings)">
-								<input type="checkbox" v-model="config.mapsIncludeWMO"/>
-								<span>Export WMO</span>
-							</label>
-							<label class="ui-checkbox" v-if="config.mapsIncludeWMO" title="Include objects inside WMOs (interior decorations)">
-								<input type="checkbox" v-model="config.mapsIncludeWMOSets"/>
-								<span>Export WMO Sets</span>
-							</label>
-							<label class="ui-checkbox" title="Export M2 objects on this tile (smaller objects such as trees)">
-								<input type="checkbox" v-model="config.mapsIncludeM2"/>
-								<span>Export M2</span>
-							</label>
-							<label class="ui-checkbox" title="Export foliage used on this tile (grass, etc)">
-								<input type="checkbox" v-model="config.mapsIncludeFoliage"/>
-								<span>Export Foliage</span>
-							</label>
-							<label class="ui-checkbox" title="Export client-side interactable objects (signs, banners, etc)">
-								<input type="checkbox" v-model="config.mapsIncludeGameObjects"/>
-								<span>Export G-Objects</span>
-							</label>
-							<label class="ui-checkbox" title="Include terrain holes for WMOs">
-								<input type="checkbox" v-model="config.mapsIncludeHoles"/>
-								<span>Include Holes</span>
-							</label>
-							<span class="header">Terrain Texture Quality</span>
-							<menu-button :label="'%s'" :options="[-1, 0, 512, 1024, 4096, 8192, 16384]" :display-names="['Alpha Maps', 'None', 'Minimap (512)', 'Low (1k)', 'Medium (4k)', 'High (8k)', 'Ultra (16k)']" :default="config.exportMapQuality" @change="config.exportMapQuality = $event" :disabled="isBusy" :dropdown="true"></menu-button>
-						</div>
-					</div>
-				</keep-alive>
-				<keep-alive>
-					<div class="tab list-tab" id="tab-models" v-if="screen === 'tab-models'">
-						<div class="list-container">
-							<listbox :selection="selectionModels" :items="listfileModels" :filter="userInputFilterModels" :keyinput="true" :regex="config.regexFilters" :copydir="config.copyFileDirectories"></listbox>
-						</div>
-						<div class="filter">
-							<input type="text" v-model="userInputFilterModels" placeholder="Filter models..."/>
-						</div>
-						<div class="preview-container">
-							<div class="preview-background" id="model-preview">
-								<model-viewer :context="modelViewerContext"></model-viewer>
-							</div>
-						</div>
-						<div class="preview-controls">
-							<menu-button :label="'Export as %s'" :options="['OBJ', 'PNG', 'RAW']" :display-names="['OBJ', 'PNG (Preview Only)', 'M2 / WMO (Raw)']" :default="config.exportModelFormat" @change="config.exportModelFormat = $event" class="upward" :disabled="isBusy" @click="click('export-model', $event)"></menu-button>
-							<input id="sidebar-button" type="button" :value="config.modelsShowSidebar ? 'Hide Controls' : 'Show Controls'" @click="config.modelsShowSidebar = !config.modelsShowSidebar"/>
-						</div>
-						<div id="model-sidebar" class="sidebar" v-if="config.modelsShowSidebar">
-							<span class="header">Listing</span>
-							<label class="ui-checkbox" title="Include M2 objects in the list">
-								<input type="checkbox" v-model="config.modelsShowM2"/>
-								<span>Show M2</span>
-							</label>
-							<label class="ui-checkbox" title="Include WMO objects in the list">
-								<input type="checkbox" v-model="config.modelsShowWMO"/>
-								<span>Show WMO</span>
-							</label>
-							<span class="header">Preview</span>
-							<label class="ui-checkbox" title="Automatically preview a model when selecting it">
-								<input type="checkbox" v-model="config.modelsAutoPreview"/>
-								<span>Auto Preview</span>
-							</label>
-							<label class="ui-checkbox" title="Automatically adjust camera when selecting a new model">
-								<input type="checkbox" v-model="modelViewerAutoAdjust"/>
-								<span>Auto Camera</span>
-							</label>
-							<span class="header">Export</span>
-							<label class="ui-checkbox" title="Include alpha channel in exported model textures">
-								<input type="checkbox" v-model="config.modelsIncludeAlpha"/>
-								<span>Texture Alpha</span>
-							</label>
-							<template v-if="config.exportModelFormat === 'RAW'">
-								<label class="ui-checkbox" title="Export raw .skin files with M2 exports">
-									<input type="checkbox" v-model="config.modelsExportSkin"/>
-									<span>Export .skin files</span>
-								</label>
-							</template>
-							<template v-if="modelViewerActiveType === 'm2'">
-								<span class="header">Geosets</span>
-								<checkboxlist :items="modelViewerGeosets"></checkboxlist>
-								<div class="list-toggles">
-									<a @click="setAllGeosets(true)">Enable All</a> / <a @click="setAllGeosets(false)">Disable All</a>
-								</div>
-								<div id="mvSkins" v-if="modelViewerShowSkins">
-									<span class="header">Skins</span>
-									<listboxb :items="modelViewerSkins" :selection="modelViewerSkinsSelection" :single="true"></listbox>
-								</div>
-								<div id="chrCust" v-if="modelViewerShowChrCust">
-									<span class="header">Customization Options</span>
-									<b style='color: red'>Work in progress!</b>
-									<listboxb :items="modelViewerChrCustCategories" :selection="modelViewerSelectedChrCustCategory" :single="true"></listboxb>
-									<span class="header">Customization Choices</span>
-									<listboxb :items="modelViewerChrCustChoices" :selection="modelViewerSelectedChrCustChoice" :single="true"></listboxb>
-								</div>
-							</template>
-							<template v-if="modelViewerActiveType === 'wmo'">
-								<span class="header">WMO Groups</span>
-								<checkboxlist :items="modelViewerWMOGroups"></checkboxlist>
-								<div class="list-toggles">
-									<a @click="setAllWMOGroups(true)">Enable All</a> / <a @click="setAllWMOGroups(false)">Disable All</a>
-								</div>
-								<span class="header">Doodad Sets</span>
-								<checkboxlist :items="modelViewerWMOSets"></checkboxlist>
-							</template>
-						</div>
-					</div>
-				</keep-alive>
-				<keep-alive>
-					<div class="tab list-tab" id="tab-video" v-if="screen === 'tab-video'">
-						<div class="list-container">
-							<listbox :selection="selectionVideos" :items="listfileVideos" :filter="userInputFilterVideos" :keyinput="true" :regex="config.regexFilters" :copydir="config.copyFileDirectories"></listbox>
-						</div>
-						<div class="filter">
-							<input type="text" v-model="userInputFilterVideos" placeholder="Filter videos..."/>
-							<input type="button" value="Export Selected" @click="click('export-video', $event)" :class="{ disabled: isBusy }"/>
-						</div>
-					</div>
-				</keep-alive>
-				<keep-alive>
-					<div class="tab list-tab" id="tab-sounds" v-if="screen === 'tab-sounds'">
-						<div class="list-container">
-							<listbox :selection="selectionSounds" :items="listfileSounds" :filter="userInputFilterSounds" :keyinput="true" :regex="config.regexFilters" :copydir="config.copyFileDirectories"></listbox>
-						</div>
-						<div class="filter">
-							<input type="text" v-model="userInputFilterSounds" placeholder="Filter sound files..."/>
-						</div>
-						<div id="sound-player">
-							<div id="sound-player-anim" :style="{ 'animation-play-state': soundPlayerState ? 'running' : 'paused' }"></div>
-							<div id="sound-player-controls">
-								<div id="sound-player-info">
-									<span>{{ soundPlayerSeekFormatted }}</span>
-									<span class="title">{{ soundPlayerTitle }}</span>
-									<span>{{ soundPlayerDurationFormatted }}</span>
-								</div>
-								<slider id="slider-seek" v-model="soundPlayerSeek" @input="emit('click-sound-seek', $event)"></slider>
-								<div class="buttons">
-									<input type="button" :value="soundPlayerState ? '&#xf04c' : '&#xf04b'" @click="click('sound-toggle', $event)"/>
-									<slider id="slider-volume" v-model="config.soundPlayerVolume"></slider>
-								</div>
-							</div>
-						</div>
-						<div class="preview-controls">
-							<label class="ui-checkbox">
-								<input type="checkbox" v-model="config.soundPlayerLoop"/>
-								<span>Loop</span>
-							</label>
-							<label class="ui-checkbox">
-								<input type="checkbox" v-model="config.soundPlayerAutoPlay"/>
-								<span>Autoplay</span>
-							</label>
-							<input type="button" value="Export Selected" @click="click('export-sound', $event)" :class="{ disabled: isBusy }"/>
-						</div>
-					</div>
-				</keep-alive>
-				<div id="source-select" v-if="screen === 'source-select'">
-					<div id="source-local" :class="{ disabled: !!availableLocalBuilds }" @click="click('source-local', $event)">
-						<template v-if="availableLocalBuilds">
-							<div class="source-builds">
-								<span>Select Build</span>
-								<input v-for="(build, i) in availableLocalBuilds" @click.stop="click('source-build', $event, i)" :class="{ disabled: isBusy }" type="button" :value="build"/>
-								<span @click.stop="availableLocalBuilds = null" class="link">Cancel</span>
-							</div>
-						</template>
-						<template v-else>
-							<div class="source-icon"></div>
-							<div class="source-text">
-								Open Local Installation
-								<span>(Recommended)</span>
-								<ul id="source-recent" v-if="config.recentLocal && config.recentLocal.length > 0">
-									<li>Recent</li>
-									<li v-for="entry in config.recentLocal" class="link" @click.stop="click('source-local-recent', $event, entry)">{{ entry.path }} ({{ getProductTag(entry.product) }})</li>
-								</ul>
-							</div>
-						</template>
-					</div>
-					<div id="source-remote" :class="{ disabled: !!availableRemoteBuilds }" @click="click('source-remote', $event)">
-						<template v-if="availableRemoteBuilds">
-							<div class="source-builds">
-								<span>Select Build</span>
-								<input v-for="(build, i) in availableRemoteBuilds" @click.stop="click('source-build', $event, i)" :class="{ disabled: isBusy }" type="button" :value="build"/>
-								<span @click.stop="availableRemoteBuilds = null" class="link">Cancel</span>
-							</div>
-						</template>
-						<template v-else>
-							<div class="source-icon"></div>
-							<div class="source-text">
-								Use Blizzard CDN
-								<ul id="source-cdn">
-									<li v-for="region in cdnRegions" :class="{ selected: selectedCDNRegion === region }" @click.stop="setSelectedCDN(region)">
-										{{ region.tag.toUpperCase() }}
-										<span v-if="region.delay !== null">{{ region.delay < 0 ? 'N/A' : region.delay + 'ms' }}</span>
-									</li>
-								</ul>
-							</div>
-						</template>
-					</div>
-				</div>
-			</div>
-			<div id="footer">
-				<template v-if="screen === 'config'">
-					<div id="config-buttons">
-						<input type="button" value="Discard" :class="{ disabled: isBusy }" @click="click('config-discard', $event)"/>
-						<input type="button" value="Apply" :class="{ disabled: isBusy }" @click="click('config-apply', $event)"/>
-						<input type="button" id="config-reset" value="Reset to Defaults" :class="{ disabled: isBusy }" @click="click('config-reset', $event)"/>
-					</div>
-				</template>
-				<template v-else>
-					<span id="footer-links">
-						<a data-external="https://discord.gg/52mHpxC">Discord</a> - 
-						<a data-external="https://patreon.com/Marlamin">Patreon</a> - 
-						<a data-external="https://wow.tools/export/">About</a> - 
-						<a data-external="https://github.com/Kruithne/wow.export">GitHub</a>
-					</span>
-					<span id="footer-copyright">
-						World of Warcraft and related trademarks are registered trademarks of Blizzard Entertainment whom this application is not affiliated with.
-					</span>
-				</template>
-			</div>
-		</div>
-		<noscript>
-			<div id="crash-screen">
-				<h1>Oh no! The kakapo has exploded...</h1>
-				<div id="crash-screen-versions">
-					<span id="crash-screen-version">???</span>
-					<span id="crash-screen-flavour">???</span>
-					<span id="crash-screen-build">???</span>
-				</div>
-				<div id="crash-screen-text">
-					<span id="crash-screen-text-code">ERR_BROKEN:</span>
-					<span id="crash-screen-text-message">Something went so terribly wrong that we don't even have an error message.</span>
-				</div>
-				<div class="form-tray">
-					<input type="button" value="Report Issue" data-external="https://github.com/Kruithne/wow.export/issues"/>
-					<input type="button" value="Get Help on Discord" data-external="https://discord.gg/52mHpxC"/>
-					<input type="button" value="Restart Application" onclick="chrome.runtime.reload()"/>
-				</div>
-				<textarea id="crash-screen-log">No runtime log available.</textarea>
-			</div>
-		</noscript>
-	</body>
+<!DOCTYPE html>
+	<head>
+		<meta http-equiv="Content-Type" content="text/html; charset=UTF-8" />
+		<script defer type="text/javascript" src="lib/vue.js"></script>
+		<script defer type="text/javascript" src="lib/three.js"></script>
+		<script defer type="text/javascript" src="app.js"></script>
+		<link rel="stylesheet" type="text/css" href="app.css"/>
+		<title>wow.export</title>
+	</head>
+	<body>
+		<div id="logo-background"></div>
+		<div id="container" v-cloak>
+			<div id="header" :class="{ shadowed: toast !== null }">
+				<div id="logo">wow.export</div>
+				<div id="nav">
+					<template v-if="!!screen && screen.startsWith('tab-')">
+						<div class="option" id="nav-models" @click="setScreen('tab-models')">Models</div>
+						<div class="option" id="nav-textures" @click="setScreen('tab-textures')">Textures</div>
+						<div class="option" id="nav-sounds" @click="setScreen('tab-sounds')">Audio</div>
+						<div class="option" id="nav-videos" @click="setScreen('tab-video')">Videos</div>
+						<div class="option" id="nav-maps" @click="setScreen('tab-maps')">Maps</div>
+					</template>
+					<div v-if="!isBusy" id="nav-right">
+						<div title="Blender Add-On" class="option" id="nav-blender" @click="setScreen('blender', true)"></div>
+						<div v-if="!!casc" title="Restart" class="option" id="nav-reload" @click="restartApplication"></div>
+						<div id="nav-settings" title="Settings" class="option" @click="setScreen('config', true)"></div>
+						<div id="nav-changes" title="Changelog" class="option" @click="setScreen('changelog', true)"></div>
+						<div id="nav-log" title="View Log" class="option" @click="openRuntimeLog"></div>
+					</div>
+				</div>
+			</div>
+			<div id="drop-overlay" v-if="!!fileDropPrompt">
+				» {{ fileDropPrompt }} «
+			</div>
+			<div id="content">
+				<div id="loading" v-if="screen === 'loading'">
+					<div id="loading-background"></div>
+					<div id="loading-icon"></div>
+					<span id="loading-title">{{ loadingTitle }}</span>
+					<span id="loading-progress">{{ loadingProgress }}</span>
+					<div id="loading-bar">
+						<div :style="{ width: (loadPct * 100) + '%' }"></div>
+					</div>
+				</div>
+				<div id="changelog" v-if="screen === 'changelog'">
+					<h1>Changelog</h1>
+					<pre id="changelog-text">Loading changelog...</pre>
+					<input type="button" value="Go Back" @click="showPreviousScreen"/>
+				</div>
+				<div id="blender-info" v-if="screen === 'blender'">
+					<div id="blender-info-header">
+						<h1>Installing the wow.export Add-on for Blender 2.8+</h1>
+						<p>Blender users can make use of our special importer add-on which makes importing advanced objects as simple as a single click. WMO objects are imported with any exported doodad sets included. ADT map tiles are imported complete with all WMOs and doodads positioned as they would be in-game.</p>
+					</div>
+					<div id="blender-info-buttons">
+						<input type="button" value="Install Automatically (Recommended)" @click="installBlenderAddon" :class="{ disabled: isBusy }"/>
+						<input type="button" value="Install Manually (Advanced)" @click="openBlenderAddonFolder"/>
+						<input type="button" value="Go Back" @click="showPreviousScreen"/>
+					</div>
+				</div>
+				<div id="config" v-if="screen === 'config'" :class="{ toastgap: toast !== null }">
+					<div>
+						<h1>Export Directory</h1>
+						<p>Local directory where files will be exported to.</p>
+						<file-field v-model="configEdit.exportDirectory"></file-field>
+					</div>
+					<div>
+						<h1>Enable Shared Textures</h1>
+						<p>If enabled, exported textures will be exported to their own path rather than with their parent.</p>
+						<p>This dramatically reduces disk space used by not duplicating textures.</p>
+						<label class="ui-checkbox">
+							<input type="checkbox" v-model="configEdit.enableSharedTextures"/>
+							<span>Enable</span>
+						</label>
+					</div>
+					<div>
+						<h1>Enable character customization (requires restart)</h1>
+						<p>If enabled, will enable work-in-progress support for Shadowlands character customization.</p>
+						<label class="ui-checkbox">
+							<input type="checkbox" v-model="configEdit.enableCharacterCustomization" />
+							<span>Enable</span>
+						</label>
+					</div>
+					<div>
+						<h1>Strip Whitespace From Export Paths</h1>
+						<p>If enabled, whitespace will be removed from exported paths.</p>
+						<p>Enable this option if your 3D software does not support whitespace in paths.</p>
+						<label class="ui-checkbox">
+							<input type="checkbox" v-model="configEdit.removePathSpaces"/>
+							<span>Enable</span>
+						</label>
+					</div>
+					<div>
+						<h1>Use Absolute MTL Paths</h1>
+						<p>If enabled, MTL files will contain absolute textures paths rather than relative ones.</p>
+						<p>This will cause issues when sharing exported models between computers.</p>
+						<p>Enable this option if you are having issues importing models in Cinema 4D with Shared Textures enabled.</p>
+						<label class="ui-checkbox">
+							<input type="checkbox" v-model="configEdit.enableAbsoluteMTLPaths"/>
+							<span>Enable</span>
+						</label>
+					</div>
+					<div>
+						<h1>Use Absolute Model Placement Paths</h1>
+						<p>If enabled, paths inside model placement files (CSV) will contain absolute paths rather than relative ones.</p>
+						<p>This will cause issues when sharing exported models between computers.</p>
+						<label class="ui-checkbox">
+							<input type="checkbox" v-model="configEdit.enableAbsoluteCSVPaths"/>
+							<span>Enable</span>
+						</label>
+					</div>
+					<div>
+						<h1>CASC Locale</h1>
+						<p>Which locale to use for file reading. This only affects game files.</p>
+						<p>This should match the locale of your client when using local installations.</p>
+						<menu-button class="spaced" :dropdown="true" :label="'%s'" :display-names="availableLocale.names" :options="availableLocaleKeys" :default="selectedLocaleKey" @change="configEdit.cascLocale = availableLocale.flags[$event]"></menu-button>
+					</div>
+					<div>
+						<h1>Export Model Collision</h1>
+						<p>If enabled, M2 models exported as OBJ will also have their collision exported into a .phys.obj file.</p>
+						<label class="ui-checkbox">
+							<input type="checkbox" v-model="configEdit.modelsExportCollision"/>
+							<span>Enable</span>
+						</label>
+					</div>
+					<div>
+						<h1>Export Model Meta Data</h1>
+						<p>If enabled, M2 models exported as OBJ will also have meta data exported into a .json file.</p>
+						<label class="ui-checkbox">
+							<input type="checkbox" v-model="configEdit.modelsExportMeta"/>
+							<span>Enable</span>
+						</label>
+					</div>
+					<div>
+						<h1>Always Overwrite Existing Files (Recommended)</h1>
+						<p>When exporting, files will always be written to disk even if they exist.</p>
+						<p>Disabling this can speed up exporting, but may lead to issues between versions.</p>
+						<label class="ui-checkbox">
+							<input type="checkbox" v-model="configEdit.overwriteFiles"/>
+							<span>Enable</span>
+						</label>
+					</div>
+					<div>
+						<h1>Regular Expression Filtering (Advanced)</h1>
+						<p>Allows use of regular expressions in filtering lists.</p>
+						<label class="ui-checkbox">
+							<input type="checkbox" v-model="configEdit.regexFilters"/>
+							<span>Enable</span>
+						</label>
+					</div>
+					<div>
+						<h1>Copy File Directories</h1>
+						<p>By default, using CTRL + C on a file list in wow.export will copy the paths to your clipboard.</p>
+						<p>If you enable this, only the directories of the selected paths will be copied.</p>
+						<label class="ui-checkbox">
+							<input type="checkbox" v-model="configEdit.copyFileDirectories"/>
+							<span>Enable</span>
+						</label>
+					</div>
+					<div>
+						<h1>Map Texture Split Threshold</h1>
+						<p>Defines the texture size at which map textures are split.</p>
+						<input type="number" v-model.number="configEdit.mapTextureSplitThreshold"/>
+					</div>
+					<div>
+						<h1>Cache Expiry</h1>
+						<p>After how many days of inactivity is cached data deleted. Setting to zero disables cache clean-up (not recommended).</p>
+						<input type="number" v-model.number="configEdit.cacheExpiry"/>
+					</div>
+					<div>
+						<h1>Manually Clear Cache (Requires Restart)</h1>
+						<p>While housekeeping on the cache is mostly automatic, sometimes clearing manually can resolve issues.</p>
+						<input type="button" class="spaced" :value="'Clear Cache (' + cacheSizeFormatted + ')'" @click="click('cache-clear', $event)" :class="{ disabled: isBusy }"/>
+					</div>
+					<div>
+						<h1>Encryption Keys</h1>
+						<p>Remote URL used to update keys for encrypted files.</p>
+						<input type="text" v-model.trim="configEdit.tactKeysURL"/>
+					</div>
+					<div>
+						<h1>Add Encryption Key</h1>
+						<p>Manually add a BLTE encryption key.</p>
+						<input type="text" width="140" v-model.trim="userInputTactKeyName" maxlength="16" placeholder="e.g 8F4098E2470FE0C8"/>
+						<input type="text" width="280" v-model.trim="userInputTactKey" maxlength="32" placeholder="e.g AA718D1F1A23078D49AD0C606A72F3D5"/>
+						<input type="button" value="Add" @click="click('tact-key', $event)"/>
+					</div>
+					<div>
+						<h1>Listfile Source</h1>
+						<p>Remote URL or local path used for updating the CASC listfile. (Must use same format)</p>
+						<input type="text" v-model.trim="configEdit.listfileURL"/>
+					</div>
+					<div>
+						<h1>Listfile Update Frequency</h1>
+						<p>How often (in days) the listfile is updated. Set to zero to always re-download the listfile.</p>
+						<input type="number" v-model.number="configEdit.listfileCacheRefresh"/>
+					</div>
+					<div>
+						<h1>Data Table Definition Repository</h1>
+						<p>Remote URL used to update DBD definitions. (Must use same format)</p>
+						<input type="text" v-model.trim="configEdit.dbdURL"/>
+					</div>
+				</div>
+				<div id="toast" v-if="toast" :class="toast.type">
+					{{ toast.message }}
+					<span v-for="(func, label) in toast.options" @click="handleToastOptionClick(func)">{{ label }}</span>
+					<div class="close" v-if="toast.closable" @click="hideToast"></div>
+				</div>
+				<keep-alive>
+					<div class="tab list-tab" id="tab-textures" v-if="screen === 'tab-textures'">
+						<div class="list-container">
+							<listbox :selection="selectionTextures" :items="listfileTextures" :filter="userInputFilterTextures" :keyinput="true" :regex="config.regexFilters" :copydir="config.copyFileDirectories"></listbox>
+						</div>
+						<div class="filter">
+							<input type="text" v-model="userInputFilterTextures" placeholder="Filter textures..."/>
+						</div>
+						<div class="preview-container">
+							<div class="preview-background" id="texture-preview" :style="{ 'max-width': texturePreviewWidth + 'px', 'max-height': texturePreviewHeight + 'px' }">
+								<div :style="{ 'background-image': 'url(' + texturePreviewURL + ')' }"></div>
+							</div>
+						</div>
+						<div class="preview-controls">
+							<label class="ui-checkbox">
+								<input type="checkbox" v-model="config.exportTextureAlpha"/>
+								<span>Transparency</span>
+							</label>
+							<menu-button :label="'Export as %s'" :options="['PNG', 'BLP']" :default="config.exportTextureFormat" @change="config.exportTextureFormat = $event" class="upward" :disabled="isBusy" @click="click('export-texture', $event)"></menu-button>
+						</div>
+					</div>
+				</keep-alive>
+				<keep-alive>
+					<div class="tab list-tab" id="tab-maps" v-if="screen === 'tab-maps'">
+						<div class="list-container">
+							<listbox id="listbox-maps" :selection="selectionMaps" :items="mapViewerMaps" :filter="userInputFilterMaps" :keyinput="true" :single="true" :regex="config.regexFilters" :copydir="config.copyFileDirectories"></listbox>
+						</div>
+						<div class="filter">
+							<input type="text" v-model="userInputFilterMaps" placeholder="Filter maps..."/>
+						</div>
+						<map-viewer :map="mapViewerSelectedMap" :loader="mapViewerTileLoader" :tile-size="512" :zoom="10" :mask="mapViewerChunkMask" :selection="mapViewerSelection"></map-viewer>
+						<div class="spaced-preview-controls">
+							<input type="button" value="Export Global WMO" @click="click('export-map-wmo', $event)" :class="{ disabled: isBusy || !mapViewerHasWorldModel }"/>
+							<input type="button" :value="mapViewerSelection.length > 0 ? ('Export ' + mapViewerSelection.length + ' Tiles') : 'Export Tiles'" @click="click('export-map', $event)" :class="{ disabled: isBusy}"/>
+							<input type="button" :value="config.mapsShowSidebar ? 'Hide Controls' : 'Show Controls'" @click="config.mapsShowSidebar = !config.mapsShowSidebar"/>
+						</div>
+
+						<div id="maps-sidebar" class="sidebar" v-if="config.mapsShowSidebar">
+							<span class="header">Export Options</span>
+							<label class="ui-checkbox" title="Include WMO objects (large objects such as buildings)">
+								<input type="checkbox" v-model="config.mapsIncludeWMO"/>
+								<span>Export WMO</span>
+							</label>
+							<label class="ui-checkbox" v-if="config.mapsIncludeWMO" title="Include objects inside WMOs (interior decorations)">
+								<input type="checkbox" v-model="config.mapsIncludeWMOSets"/>
+								<span>Export WMO Sets</span>
+							</label>
+							<label class="ui-checkbox" title="Export M2 objects on this tile (smaller objects such as trees)">
+								<input type="checkbox" v-model="config.mapsIncludeM2"/>
+								<span>Export M2</span>
+							</label>
+							<label class="ui-checkbox" title="Export foliage used on this tile (grass, etc)">
+								<input type="checkbox" v-model="config.mapsIncludeFoliage"/>
+								<span>Export Foliage</span>
+							</label>
+							<label class="ui-checkbox" title="Export client-side interactable objects (signs, banners, etc)">
+								<input type="checkbox" v-model="config.mapsIncludeGameObjects"/>
+								<span>Export G-Objects</span>
+							</label>
+							<label class="ui-checkbox" title="Include terrain holes for WMOs">
+								<input type="checkbox" v-model="config.mapsIncludeHoles"/>
+								<span>Include Holes</span>
+							</label>
+							<span class="header">Terrain Texture Quality</span>
+							<menu-button :label="'%s'" :options="[-1, 0, 512, 1024, 4096, 8192, 16384]" :display-names="['Alpha Maps', 'None', 'Minimap (512)', 'Low (1k)', 'Medium (4k)', 'High (8k)', 'Ultra (16k)']" :default="config.exportMapQuality" @change="config.exportMapQuality = $event" :disabled="isBusy" :dropdown="true"></menu-button>
+						</div>
+					</div>
+				</keep-alive>
+				<keep-alive>
+					<div class="tab list-tab" id="tab-models" v-if="screen === 'tab-models'">
+						<div class="list-container">
+							<listbox :selection="selectionModels" :items="listfileModels" :filter="userInputFilterModels" :keyinput="true" :regex="config.regexFilters" :copydir="config.copyFileDirectories"></listbox>
+						</div>
+						<div class="filter">
+							<input type="text" v-model="userInputFilterModels" placeholder="Filter models..."/>
+						</div>
+						<div class="preview-container">
+							<div class="preview-background" id="model-preview">
+								<model-viewer :context="modelViewerContext"></model-viewer>
+							</div>
+						</div>
+						<div class="preview-controls">
+							<menu-button :label="'Export as %s'" :options="['OBJ', 'PNG', 'RAW']" :display-names="['OBJ', 'PNG (Preview Only)', 'M2 / WMO (Raw)']" :default="config.exportModelFormat" @change="config.exportModelFormat = $event" class="upward" :disabled="isBusy" @click="click('export-model', $event)"></menu-button>
+							<input id="sidebar-button" type="button" :value="config.modelsShowSidebar ? 'Hide Controls' : 'Show Controls'" @click="config.modelsShowSidebar = !config.modelsShowSidebar"/>
+						</div>
+						<div id="model-sidebar" class="sidebar" v-if="config.modelsShowSidebar">
+							<span class="header">Listing</span>
+							<label class="ui-checkbox" title="Include M2 objects in the list">
+								<input type="checkbox" v-model="config.modelsShowM2"/>
+								<span>Show M2</span>
+							</label>
+							<label class="ui-checkbox" title="Include WMO objects in the list">
+								<input type="checkbox" v-model="config.modelsShowWMO"/>
+								<span>Show WMO</span>
+							</label>
+							<span class="header">Preview</span>
+							<label class="ui-checkbox" title="Automatically preview a model when selecting it">
+								<input type="checkbox" v-model="config.modelsAutoPreview"/>
+								<span>Auto Preview</span>
+							</label>
+							<label class="ui-checkbox" title="Automatically adjust camera when selecting a new model">
+								<input type="checkbox" v-model="modelViewerAutoAdjust"/>
+								<span>Auto Camera</span>
+							</label>
+							<span class="header">Export</span>
+							<label class="ui-checkbox" title="Include alpha channel in exported model textures">
+								<input type="checkbox" v-model="config.modelsIncludeAlpha"/>
+								<span>Texture Alpha</span>
+							</label>
+							<template v-if="config.exportModelFormat === 'RAW'">
+								<label class="ui-checkbox" title="Export raw .skin files with M2 exports">
+									<input type="checkbox" v-model="config.modelsExportSkin"/>
+									<span>Export .skin files</span>
+								</label>
+							</template>
+							<template v-if="modelViewerActiveType === 'm2'">
+								<span class="header">Geosets</span>
+								<checkboxlist :items="modelViewerGeosets"></checkboxlist>
+								<div class="list-toggles">
+									<a @click="setAllGeosets(true)">Enable All</a> / <a @click="setAllGeosets(false)">Disable All</a>
+								</div>
+								<div id="mvSkins" v-if="modelViewerShowSkins">
+									<span class="header">Skins</span>
+									<listboxb :items="modelViewerSkins" :selection="modelViewerSkinsSelection" :single="true"></listbox>
+								</div>
+								<div id="chrCust" v-if="modelViewerShowChrCust">
+									<span class="header">Customization Options</span>
+									<b style='color: red'>Work in progress!</b>
+									<listboxb :items="modelViewerChrCustCategories" :selection="modelViewerSelectedChrCustCategory" :single="true"></listboxb>
+									<span class="header">Customization Choices</span>
+									<listboxb :items="modelViewerChrCustChoices" :selection="modelViewerSelectedChrCustChoice" :single="true"></listboxb>
+								</div>
+							</template>
+							<template v-if="modelViewerActiveType === 'wmo'">
+								<span class="header">WMO Groups</span>
+								<checkboxlist :items="modelViewerWMOGroups"></checkboxlist>
+								<div class="list-toggles">
+									<a @click="setAllWMOGroups(true)">Enable All</a> / <a @click="setAllWMOGroups(false)">Disable All</a>
+								</div>
+								<span class="header">Doodad Sets</span>
+								<checkboxlist :items="modelViewerWMOSets"></checkboxlist>
+							</template>
+						</div>
+					</div>
+				</keep-alive>
+				<keep-alive>
+					<div class="tab list-tab" id="tab-video" v-if="screen === 'tab-video'">
+						<div class="list-container">
+							<listbox :selection="selectionVideos" :items="listfileVideos" :filter="userInputFilterVideos" :keyinput="true" :regex="config.regexFilters" :copydir="config.copyFileDirectories"></listbox>
+						</div>
+						<div class="filter">
+							<input type="text" v-model="userInputFilterVideos" placeholder="Filter videos..."/>
+							<input type="button" value="Export Selected" @click="click('export-video', $event)" :class="{ disabled: isBusy }"/>
+						</div>
+					</div>
+				</keep-alive>
+				<keep-alive>
+					<div class="tab list-tab" id="tab-sounds" v-if="screen === 'tab-sounds'">
+						<div class="list-container">
+							<listbox :selection="selectionSounds" :items="listfileSounds" :filter="userInputFilterSounds" :keyinput="true" :regex="config.regexFilters" :copydir="config.copyFileDirectories"></listbox>
+						</div>
+						<div class="filter">
+							<input type="text" v-model="userInputFilterSounds" placeholder="Filter sound files..."/>
+						</div>
+						<div id="sound-player">
+							<div id="sound-player-anim" :style="{ 'animation-play-state': soundPlayerState ? 'running' : 'paused' }"></div>
+							<div id="sound-player-controls">
+								<div id="sound-player-info">
+									<span>{{ soundPlayerSeekFormatted }}</span>
+									<span class="title">{{ soundPlayerTitle }}</span>
+									<span>{{ soundPlayerDurationFormatted }}</span>
+								</div>
+								<slider id="slider-seek" v-model="soundPlayerSeek" @input="emit('click-sound-seek', $event)"></slider>
+								<div class="buttons">
+									<input type="button" :value="soundPlayerState ? '&#xf04c' : '&#xf04b'" @click="click('sound-toggle', $event)"/>
+									<slider id="slider-volume" v-model="config.soundPlayerVolume"></slider>
+								</div>
+							</div>
+						</div>
+						<div class="preview-controls">
+							<label class="ui-checkbox">
+								<input type="checkbox" v-model="config.soundPlayerLoop"/>
+								<span>Loop</span>
+							</label>
+							<label class="ui-checkbox">
+								<input type="checkbox" v-model="config.soundPlayerAutoPlay"/>
+								<span>Autoplay</span>
+							</label>
+							<input type="button" value="Export Selected" @click="click('export-sound', $event)" :class="{ disabled: isBusy }"/>
+						</div>
+					</div>
+				</keep-alive>
+				<div id="source-select" v-if="screen === 'source-select'">
+					<div id="source-local" :class="{ disabled: !!availableLocalBuilds }" @click="click('source-local', $event)">
+						<template v-if="availableLocalBuilds">
+							<div class="source-builds">
+								<span>Select Build</span>
+								<input v-for="(build, i) in availableLocalBuilds" @click.stop="click('source-build', $event, i)" :class="{ disabled: isBusy }" type="button" :value="build"/>
+								<span @click.stop="availableLocalBuilds = null" class="link">Cancel</span>
+							</div>
+						</template>
+						<template v-else>
+							<div class="source-icon"></div>
+							<div class="source-text">
+								Open Local Installation
+								<span>(Recommended)</span>
+								<ul id="source-recent" v-if="config.recentLocal && config.recentLocal.length > 0">
+									<li>Recent</li>
+									<li v-for="entry in config.recentLocal" class="link" @click.stop="click('source-local-recent', $event, entry)">{{ entry.path }} ({{ getProductTag(entry.product) }})</li>
+								</ul>
+							</div>
+						</template>
+					</div>
+					<div id="source-remote" :class="{ disabled: !!availableRemoteBuilds }" @click="click('source-remote', $event)">
+						<template v-if="availableRemoteBuilds">
+							<div class="source-builds">
+								<span>Select Build</span>
+								<input v-for="(build, i) in availableRemoteBuilds" @click.stop="click('source-build', $event, i)" :class="{ disabled: isBusy }" type="button" :value="build"/>
+								<span @click.stop="availableRemoteBuilds = null" class="link">Cancel</span>
+							</div>
+						</template>
+						<template v-else>
+							<div class="source-icon"></div>
+							<div class="source-text">
+								Use Blizzard CDN
+								<ul id="source-cdn">
+									<li v-for="region in cdnRegions" :class="{ selected: selectedCDNRegion === region }" @click.stop="setSelectedCDN(region)">
+										{{ region.tag.toUpperCase() }}
+										<span v-if="region.delay !== null">{{ region.delay < 0 ? 'N/A' : region.delay + 'ms' }}</span>
+									</li>
+								</ul>
+							</div>
+						</template>
+					</div>
+				</div>
+			</div>
+			<div id="footer">
+				<template v-if="screen === 'config'">
+					<div id="config-buttons">
+						<input type="button" value="Discard" :class="{ disabled: isBusy }" @click="click('config-discard', $event)"/>
+						<input type="button" value="Apply" :class="{ disabled: isBusy }" @click="click('config-apply', $event)"/>
+						<input type="button" id="config-reset" value="Reset to Defaults" :class="{ disabled: isBusy }" @click="click('config-reset', $event)"/>
+					</div>
+				</template>
+				<template v-else>
+					<span id="footer-links">
+						<a data-external="https://discord.gg/52mHpxC">Discord</a> - 
+						<a data-external="https://patreon.com/Marlamin">Patreon</a> - 
+						<a data-external="https://wow.tools/export/">About</a> - 
+						<a data-external="https://github.com/Kruithne/wow.export">GitHub</a>
+					</span>
+					<span id="footer-copyright">
+						World of Warcraft and related trademarks are registered trademarks of Blizzard Entertainment whom this application is not affiliated with.
+					</span>
+				</template>
+			</div>
+		</div>
+		<noscript>
+			<div id="crash-screen">
+				<h1>Oh no! The kakapo has exploded...</h1>
+				<div id="crash-screen-versions">
+					<span id="crash-screen-version">???</span>
+					<span id="crash-screen-flavour">???</span>
+					<span id="crash-screen-build">???</span>
+				</div>
+				<div id="crash-screen-text">
+					<span id="crash-screen-text-code">ERR_BROKEN:</span>
+					<span id="crash-screen-text-message">Something went so terribly wrong that we don't even have an error message.</span>
+				</div>
+				<div class="form-tray">
+					<input type="button" value="Report Issue" data-external="https://github.com/Kruithne/wow.export/issues"/>
+					<input type="button" value="Get Help on Discord" data-external="https://discord.gg/52mHpxC"/>
+					<input type="button" value="Restart Application" onclick="chrome.runtime.reload()"/>
+				</div>
+				<textarea id="crash-screen-log">No runtime log available.</textarea>
+			</div>
+		</noscript>
+	</body>
 </html>