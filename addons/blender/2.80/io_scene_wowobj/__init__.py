# ##### BEGIN GPL LICENSE BLOCK #####
#
#  This program is free software; you can redistribute it and/or
#  modify it under the terms of the GNU General Public License
#  as published by the Free Software Foundation; either version 2
#  of the License, or (at your option) any later version.
#
#  This program is distributed in the hope that it will be useful,
#  but WITHOUT ANY WARRANTY; without even the implied warranty of
#  MERCHANTABILITY or FITNESS FOR A PARTICULAR PURPOSE.  See the
#  GNU General Public License for more details.
#
#  You should have received a copy of the GNU General Public License
#  along with this program; if not, write to the Free Software Foundation,
#  Inc., 51 Franklin Street, Fifth Floor, Boston, MA 02110-1301, USA.
#
# ##### END GPL LICENSE BLOCK #####

# <pep8-80 compliant>

bl_info = {
    'name': 'Import WoW OBJ files with doodads',
    'author': 'Marlamin, Kruithne',
    'version': (0, 3, 15),
    'blender': (2, 93, 0),
    'location': 'File > Import-Export > WoW M2/WMO/ADT (.obj)',
    'description': 'Import OBJ files exported by wow.export with WMOs and doodads',
    'warning': '',
    'wiki_url': '',
    'tracker_url': '',
    'category': 'Import-Export'}

if 'bpy' in locals():
    import importlib
    if 'import_wowobj' in locals():
        importlib.reload(import_wowobj)

import bpy
import os

from bpy_extras.io_utils import (ImportHelper, orientation_helper)

@orientation_helper(axis_forward='-Z', axis_up='Y')

class Settings:
    useAlpha = True
    createVertexGroups = False
    allowDuplicates = False
    importWMO = True
    importWMOSets = True
    importM2 = True
    importGOBJ = True
    importTextures = True
<<<<<<< HEAD
    createDoodadSetCollections = False

    def __init__(self, useAlpha = True, createVertexGroups = False, allowDuplicates = False, importWMO = True, importWMOSets = True, importM2 = True, importGOBJ = True, importTextures = True, createDoodadSetCollections = False):
=======
    useTerrainBlending = True
    createEmissiveMaterials = True

    def __init__(self, useAlpha = True, createVertexGroups = False, allowDuplicates = False, importWMO = True, importWMOSets = True, importM2 = True, importGOBJ = True, importTextures = True, useTerrainBlending = True, createEmissiveMaterials = True):
>>>>>>> b15be1f3
        self.useAlpha = useAlpha
        self.createVertexGroups = createVertexGroups
        self.allowDuplicates = allowDuplicates
        self.importWMO = importWMO
        self.importWMOSets = importWMOSets
        self.importM2 = importM2
        self.importGOBJ = importGOBJ
        self.importTextures = importTextures
<<<<<<< HEAD
        self.createDoodadSetCollections = createDoodadSetCollections
=======
        self.useTerrainBlending = useTerrainBlending
        self.createEmissiveMaterials = createEmissiveMaterials
>>>>>>> b15be1f3

class ImportWoWOBJ(bpy.types.Operator, ImportHelper):
    '''Load a Wavefront OBJ File with additional ADT metadata'''
    bl_idname = 'import_scene.wowobj'
    bl_label = 'Import WoW OBJ'
    bl_options = {'PRESET', 'UNDO'}

    filename_ext = '.obj'
    filter_glob: bpy.props.StringProperty(default='*.obj', options={'HIDDEN'})
    files: bpy.props.CollectionProperty(name = 'Files', type= bpy.types.OperatorFileListElement)
    directory: bpy.props.StringProperty(subtype = 'DIR_PATH')

    importWMO: bpy.props.BoolProperty(name = 'Import WMO', description = 'If exported, WMOs will be imported', default = 1)
    importWMOSets: bpy.props.BoolProperty(name = 'Import WMO Sets', description = 'If exported, WMO sets will be imported', default = 1)
    importM2: bpy.props.BoolProperty(name = 'Import M2', description = 'If exported, M2s will be imported', default = 1)
    importGOBJ: bpy.props.BoolProperty(name = 'Import GOBJ', description = 'If exported, GOBJs will be imported', default = 1)
    importTextures: bpy.props.BoolProperty(name = 'Import Textures', description = 'If exported, textures will be imported', default = 1)
    useAlpha: bpy.props.BoolProperty(name = 'Use Alpha', description = 'Link alpha channel for materials', default = 1)
    createVertexGroups: bpy.props.BoolProperty(name = 'Create Vertex Groups', description = 'Create vertex groups for submeshes', default = 0)
    allowDuplicates: bpy.props.BoolProperty(name = 'Allow Duplicates (ADT)', description = 'Bypass the duplicate M2/WMO protection for ADT tiles', default = 0)
<<<<<<< HEAD
    createDoodadSetCollections: bpy.props.BoolProperty(name = 'Create Doodad Set Collections', description = 'If enabled, will create a collection of each doodad set (if available), and move the imported objects into them. Useful for single model imports with many sets.', default = 0)
=======
    useTerrainBlending: bpy.props.BoolProperty(name = 'Use terrain blending', description = 'Blend terrain textures using exported alpha maps', default = 1)
    createEmissiveMaterials: bpy.props.BoolProperty(name = 'Create emissive materials', description = 'When applicable based on the material\'s blending mode. Might be less compatible when exporting to use in other software', default = 1)
>>>>>>> b15be1f3

    def execute(self, context):
        settings = Settings(
            useAlpha = self.useAlpha,
            createVertexGroups = self.createVertexGroups,
            allowDuplicates = self.allowDuplicates,
            importWMO = self.importWMO,
            importWMOSets = self.importWMOSets,
            importM2 = self.importM2,
            importGOBJ = self.importGOBJ,
            importTextures = self.importTextures,
<<<<<<< HEAD
            createDoodadSetCollections = self.createDoodadSetCollections
=======
            useTerrainBlending = self.useTerrainBlending,
            createEmissiveMaterials = self.createEmissiveMaterials,
>>>>>>> b15be1f3
        )

        from . import import_wowobj
        if self.files:
            for importFile in self.files:
                import_wowobj.importWoWOBJAddon(os.path.join(self.directory, importFile.name), settings)
        elif self.filepath:
            # Backwards compatibility for old API for custom tooling.
            import_wowobj.importWoWOBJAddon(self.filepath, settings)

        return {'FINISHED'}

    def draw(self, context):
        layout = self.layout

        row = layout.row(align=True)
        box = layout.box()

        box.prop(self, 'importWMO')
        box.prop(self, 'importWMOSets')
        box.prop(self, 'importM2')
        box.prop(self, 'importGOBJ')
        box.prop(self, 'importTextures')
        box.prop(self, 'useAlpha')
        box.prop(self, 'createVertexGroups')
        box.prop(self, 'allowDuplicates')
<<<<<<< HEAD
        box.prop(self, 'createDoodadSetCollections')
=======
        box.prop(self, 'useTerrainBlending')
        box.prop(self, 'createEmissiveMaterials')
>>>>>>> b15be1f3

def menu_func_import(self, context):
    self.layout.operator(ImportWoWOBJ.bl_idname, text='WoW M2/WMO/ADT (.obj)')

def register():
    from bpy.utils import register_class
    register_class(ImportWoWOBJ)
    bpy.types.TOPBAR_MT_file_import.append(menu_func_import)


def unregister():
    from bpy.utils import unregister_class
    unregister_class(ImportWoWOBJ)
    bpy.types.TOPBAR_MT_file_import.remove(menu_func_import)

if __name__ == '__main__':
    register()
<|MERGE_RESOLUTION|>--- conflicted
+++ resolved
@@ -1,169 +1,152 @@
-# ##### BEGIN GPL LICENSE BLOCK #####
-#
-#  This program is free software; you can redistribute it and/or
-#  modify it under the terms of the GNU General Public License
-#  as published by the Free Software Foundation; either version 2
-#  of the License, or (at your option) any later version.
-#
-#  This program is distributed in the hope that it will be useful,
-#  but WITHOUT ANY WARRANTY; without even the implied warranty of
-#  MERCHANTABILITY or FITNESS FOR A PARTICULAR PURPOSE.  See the
-#  GNU General Public License for more details.
-#
-#  You should have received a copy of the GNU General Public License
-#  along with this program; if not, write to the Free Software Foundation,
-#  Inc., 51 Franklin Street, Fifth Floor, Boston, MA 02110-1301, USA.
-#
-# ##### END GPL LICENSE BLOCK #####
-
-# <pep8-80 compliant>
-
-bl_info = {
-    'name': 'Import WoW OBJ files with doodads',
-    'author': 'Marlamin, Kruithne',
-    'version': (0, 3, 15),
-    'blender': (2, 93, 0),
-    'location': 'File > Import-Export > WoW M2/WMO/ADT (.obj)',
-    'description': 'Import OBJ files exported by wow.export with WMOs and doodads',
-    'warning': '',
-    'wiki_url': '',
-    'tracker_url': '',
-    'category': 'Import-Export'}
-
-if 'bpy' in locals():
-    import importlib
-    if 'import_wowobj' in locals():
-        importlib.reload(import_wowobj)
-
-import bpy
-import os
-
-from bpy_extras.io_utils import (ImportHelper, orientation_helper)
-
-@orientation_helper(axis_forward='-Z', axis_up='Y')
-
-class Settings:
-    useAlpha = True
-    createVertexGroups = False
-    allowDuplicates = False
-    importWMO = True
-    importWMOSets = True
-    importM2 = True
-    importGOBJ = True
-    importTextures = True
-<<<<<<< HEAD
-    createDoodadSetCollections = False
-
-    def __init__(self, useAlpha = True, createVertexGroups = False, allowDuplicates = False, importWMO = True, importWMOSets = True, importM2 = True, importGOBJ = True, importTextures = True, createDoodadSetCollections = False):
-=======
-    useTerrainBlending = True
-    createEmissiveMaterials = True
-
-    def __init__(self, useAlpha = True, createVertexGroups = False, allowDuplicates = False, importWMO = True, importWMOSets = True, importM2 = True, importGOBJ = True, importTextures = True, useTerrainBlending = True, createEmissiveMaterials = True):
->>>>>>> b15be1f3
-        self.useAlpha = useAlpha
-        self.createVertexGroups = createVertexGroups
-        self.allowDuplicates = allowDuplicates
-        self.importWMO = importWMO
-        self.importWMOSets = importWMOSets
-        self.importM2 = importM2
-        self.importGOBJ = importGOBJ
-        self.importTextures = importTextures
-<<<<<<< HEAD
-        self.createDoodadSetCollections = createDoodadSetCollections
-=======
-        self.useTerrainBlending = useTerrainBlending
-        self.createEmissiveMaterials = createEmissiveMaterials
->>>>>>> b15be1f3
-
-class ImportWoWOBJ(bpy.types.Operator, ImportHelper):
-    '''Load a Wavefront OBJ File with additional ADT metadata'''
-    bl_idname = 'import_scene.wowobj'
-    bl_label = 'Import WoW OBJ'
-    bl_options = {'PRESET', 'UNDO'}
-
-    filename_ext = '.obj'
-    filter_glob: bpy.props.StringProperty(default='*.obj', options={'HIDDEN'})
-    files: bpy.props.CollectionProperty(name = 'Files', type= bpy.types.OperatorFileListElement)
-    directory: bpy.props.StringProperty(subtype = 'DIR_PATH')
-
-    importWMO: bpy.props.BoolProperty(name = 'Import WMO', description = 'If exported, WMOs will be imported', default = 1)
-    importWMOSets: bpy.props.BoolProperty(name = 'Import WMO Sets', description = 'If exported, WMO sets will be imported', default = 1)
-    importM2: bpy.props.BoolProperty(name = 'Import M2', description = 'If exported, M2s will be imported', default = 1)
-    importGOBJ: bpy.props.BoolProperty(name = 'Import GOBJ', description = 'If exported, GOBJs will be imported', default = 1)
-    importTextures: bpy.props.BoolProperty(name = 'Import Textures', description = 'If exported, textures will be imported', default = 1)
-    useAlpha: bpy.props.BoolProperty(name = 'Use Alpha', description = 'Link alpha channel for materials', default = 1)
-    createVertexGroups: bpy.props.BoolProperty(name = 'Create Vertex Groups', description = 'Create vertex groups for submeshes', default = 0)
-    allowDuplicates: bpy.props.BoolProperty(name = 'Allow Duplicates (ADT)', description = 'Bypass the duplicate M2/WMO protection for ADT tiles', default = 0)
-<<<<<<< HEAD
-    createDoodadSetCollections: bpy.props.BoolProperty(name = 'Create Doodad Set Collections', description = 'If enabled, will create a collection of each doodad set (if available), and move the imported objects into them. Useful for single model imports with many sets.', default = 0)
-=======
-    useTerrainBlending: bpy.props.BoolProperty(name = 'Use terrain blending', description = 'Blend terrain textures using exported alpha maps', default = 1)
-    createEmissiveMaterials: bpy.props.BoolProperty(name = 'Create emissive materials', description = 'When applicable based on the material\'s blending mode. Might be less compatible when exporting to use in other software', default = 1)
->>>>>>> b15be1f3
-
-    def execute(self, context):
-        settings = Settings(
-            useAlpha = self.useAlpha,
-            createVertexGroups = self.createVertexGroups,
-            allowDuplicates = self.allowDuplicates,
-            importWMO = self.importWMO,
-            importWMOSets = self.importWMOSets,
-            importM2 = self.importM2,
-            importGOBJ = self.importGOBJ,
-            importTextures = self.importTextures,
-<<<<<<< HEAD
-            createDoodadSetCollections = self.createDoodadSetCollections
-=======
-            useTerrainBlending = self.useTerrainBlending,
-            createEmissiveMaterials = self.createEmissiveMaterials,
->>>>>>> b15be1f3
-        )
-
-        from . import import_wowobj
-        if self.files:
-            for importFile in self.files:
-                import_wowobj.importWoWOBJAddon(os.path.join(self.directory, importFile.name), settings)
-        elif self.filepath:
-            # Backwards compatibility for old API for custom tooling.
-            import_wowobj.importWoWOBJAddon(self.filepath, settings)
-
-        return {'FINISHED'}
-
-    def draw(self, context):
-        layout = self.layout
-
-        row = layout.row(align=True)
-        box = layout.box()
-
-        box.prop(self, 'importWMO')
-        box.prop(self, 'importWMOSets')
-        box.prop(self, 'importM2')
-        box.prop(self, 'importGOBJ')
-        box.prop(self, 'importTextures')
-        box.prop(self, 'useAlpha')
-        box.prop(self, 'createVertexGroups')
-        box.prop(self, 'allowDuplicates')
-<<<<<<< HEAD
-        box.prop(self, 'createDoodadSetCollections')
-=======
-        box.prop(self, 'useTerrainBlending')
-        box.prop(self, 'createEmissiveMaterials')
->>>>>>> b15be1f3
-
-def menu_func_import(self, context):
-    self.layout.operator(ImportWoWOBJ.bl_idname, text='WoW M2/WMO/ADT (.obj)')
-
-def register():
-    from bpy.utils import register_class
-    register_class(ImportWoWOBJ)
-    bpy.types.TOPBAR_MT_file_import.append(menu_func_import)
-
-
-def unregister():
-    from bpy.utils import unregister_class
-    unregister_class(ImportWoWOBJ)
-    bpy.types.TOPBAR_MT_file_import.remove(menu_func_import)
-
-if __name__ == '__main__':
-    register()
+# ##### BEGIN GPL LICENSE BLOCK #####
+#
+#  This program is free software; you can redistribute it and/or
+#  modify it under the terms of the GNU General Public License
+#  as published by the Free Software Foundation; either version 2
+#  of the License, or (at your option) any later version.
+#
+#  This program is distributed in the hope that it will be useful,
+#  but WITHOUT ANY WARRANTY; without even the implied warranty of
+#  MERCHANTABILITY or FITNESS FOR A PARTICULAR PURPOSE.  See the
+#  GNU General Public License for more details.
+#
+#  You should have received a copy of the GNU General Public License
+#  along with this program; if not, write to the Free Software Foundation,
+#  Inc., 51 Franklin Street, Fifth Floor, Boston, MA 02110-1301, USA.
+#
+# ##### END GPL LICENSE BLOCK #####
+
+# <pep8-80 compliant>
+
+bl_info = {
+    'name': 'Import WoW OBJ files with doodads',
+    'author': 'Marlamin, Kruithne',
+    'version': (0, 3, 15),
+    'blender': (2, 93, 0),
+    'location': 'File > Import-Export > WoW M2/WMO/ADT (.obj)',
+    'description': 'Import OBJ files exported by wow.export with WMOs and doodads',
+    'warning': '',
+    'wiki_url': '',
+    'tracker_url': '',
+    'category': 'Import-Export'}
+
+if 'bpy' in locals():
+    import importlib
+    if 'import_wowobj' in locals():
+        importlib.reload(import_wowobj)
+
+import bpy
+import os
+
+from bpy_extras.io_utils import (ImportHelper, orientation_helper)
+
+@orientation_helper(axis_forward='-Z', axis_up='Y')
+
+class Settings:
+    useAlpha = True
+    createVertexGroups = False
+    allowDuplicates = False
+    importWMO = True
+    importWMOSets = True
+    importM2 = True
+    importGOBJ = True
+    importTextures = True
+    useTerrainBlending = True
+    createEmissiveMaterials = True
+    createDoodadSetCollections = False
+
+    def __init__(self, useAlpha = True, createVertexGroups = False, allowDuplicates = False, importWMO = True, importWMOSets = True, importM2 = True, importGOBJ = True, importTextures = True, useTerrainBlending = True, createEmissiveMaterials = True, createDoodadSetCollections = False):
+        self.useAlpha = useAlpha
+        self.createVertexGroups = createVertexGroups
+        self.allowDuplicates = allowDuplicates
+        self.importWMO = importWMO
+        self.importWMOSets = importWMOSets
+        self.importM2 = importM2
+        self.importGOBJ = importGOBJ
+        self.importTextures = importTextures
+        self.useTerrainBlending = useTerrainBlending
+        self.createEmissiveMaterials = createEmissiveMaterials
+        self.createDoodadSetCollections = createDoodadSetCollections
+
+class ImportWoWOBJ(bpy.types.Operator, ImportHelper):
+    '''Load a Wavefront OBJ File with additional ADT metadata'''
+    bl_idname = 'import_scene.wowobj'
+    bl_label = 'Import WoW OBJ'
+    bl_options = {'PRESET', 'UNDO'}
+
+    filename_ext = '.obj'
+    filter_glob: bpy.props.StringProperty(default='*.obj', options={'HIDDEN'})
+    files: bpy.props.CollectionProperty(name = 'Files', type= bpy.types.OperatorFileListElement)
+    directory: bpy.props.StringProperty(subtype = 'DIR_PATH')
+
+    importWMO: bpy.props.BoolProperty(name = 'Import WMO', description = 'If exported, WMOs will be imported', default = 1)
+    importWMOSets: bpy.props.BoolProperty(name = 'Import WMO Sets', description = 'If exported, WMO sets will be imported', default = 1)
+    importM2: bpy.props.BoolProperty(name = 'Import M2', description = 'If exported, M2s will be imported', default = 1)
+    importGOBJ: bpy.props.BoolProperty(name = 'Import GOBJ', description = 'If exported, GOBJs will be imported', default = 1)
+    importTextures: bpy.props.BoolProperty(name = 'Import Textures', description = 'If exported, textures will be imported', default = 1)
+    useAlpha: bpy.props.BoolProperty(name = 'Use Alpha', description = 'Link alpha channel for materials', default = 1)
+    createVertexGroups: bpy.props.BoolProperty(name = 'Create Vertex Groups', description = 'Create vertex groups for submeshes', default = 0)
+    allowDuplicates: bpy.props.BoolProperty(name = 'Allow Duplicates (ADT)', description = 'Bypass the duplicate M2/WMO protection for ADT tiles', default = 0)
+    useTerrainBlending: bpy.props.BoolProperty(name = 'Use terrain blending', description = 'Blend terrain textures using exported alpha maps', default = 1)
+    createEmissiveMaterials: bpy.props.BoolProperty(name = 'Create emissive materials', description = 'When applicable based on the material\'s blending mode. Might be less compatible when exporting to use in other software', default = 1)
+    createDoodadSetCollections: bpy.props.BoolProperty(name = 'Create Doodad Set Collections', description = 'If enabled, will create a collection of each doodad set (if available), and move the imported objects into them. Useful for single model imports with many sets.', default = 0)
+
+    def execute(self, context):
+        settings = Settings(
+            useAlpha = self.useAlpha,
+            createVertexGroups = self.createVertexGroups,
+            allowDuplicates = self.allowDuplicates,
+            importWMO = self.importWMO,
+            importWMOSets = self.importWMOSets,
+            importM2 = self.importM2,
+            importGOBJ = self.importGOBJ,
+            importTextures = self.importTextures,
+            useTerrainBlending = self.useTerrainBlending,
+            createEmissiveMaterials = self.createEmissiveMaterials,
+            createDoodadSetCollections = self.createDoodadSetCollections
+        )
+
+        from . import import_wowobj
+        if self.files:
+            for importFile in self.files:
+                import_wowobj.importWoWOBJAddon(os.path.join(self.directory, importFile.name), settings)
+        elif self.filepath:
+            # Backwards compatibility for old API for custom tooling.
+            import_wowobj.importWoWOBJAddon(self.filepath, settings)
+
+        return {'FINISHED'}
+
+    def draw(self, context):
+        layout = self.layout
+
+        row = layout.row(align=True)
+        box = layout.box()
+
+        box.prop(self, 'importWMO')
+        box.prop(self, 'importWMOSets')
+        box.prop(self, 'importM2')
+        box.prop(self, 'importGOBJ')
+        box.prop(self, 'importTextures')
+        box.prop(self, 'useAlpha')
+        box.prop(self, 'createVertexGroups')
+        box.prop(self, 'allowDuplicates')
+        box.prop(self, 'useTerrainBlending')
+        box.prop(self, 'createEmissiveMaterials')
+        box.prop(self, 'createDoodadSetCollections')
+
+def menu_func_import(self, context):
+    self.layout.operator(ImportWoWOBJ.bl_idname, text='WoW M2/WMO/ADT (.obj)')
+
+def register():
+    from bpy.utils import register_class
+    register_class(ImportWoWOBJ)
+    bpy.types.TOPBAR_MT_file_import.append(menu_func_import)
+
+
+def unregister():
+    from bpy.utils import unregister_class
+    unregister_class(ImportWoWOBJ)
+    bpy.types.TOPBAR_MT_file_import.remove(menu_func_import)
+
+if __name__ == '__main__':
+    register()